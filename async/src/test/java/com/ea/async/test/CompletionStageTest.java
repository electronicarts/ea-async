--- conflicted
+++ resolved
@@ -58,7 +58,6 @@
         assertEquals(3, (int) res.toCompletableFuture().join());
     }
 
-<<<<<<< HEAD
 
     @Test
     public void completionStageParam()
@@ -78,7 +77,6 @@
         assertEquals("test", res.toCompletableFuture().join());
     }
 
-=======
     @Test
     public void completionStageArgument() {
         class Experiment
@@ -95,6 +93,4 @@
         completeFutures();
         assertEquals(3, (int) res.toCompletableFuture().join());
     }
-    
->>>>>>> 0010f542
 }